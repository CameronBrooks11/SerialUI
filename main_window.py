#!/usr/bin/env python3
# ################################################################################################
# Serial Communication GUI
# ========================
# 
# Provides serial interface to send and receive text to/from serial port.
# Plots data on up to 5 traces (changeable) with zoom, save, and clear.
#
<<<<<<< HEAD
# This framework was setup to visualize signals at high data rates.
# Its implemented in python and QT and can be adapted to users needs.
#
# Urs Utzinger, 2022, 2023, 2024
################################################################################################

# QT imports
from PyQt5 import QtCore, QtWidgets, QtGui, uic
from PyQt5.QtCore import QThread, QTimer, QEventLoop
from PyQt5.QtWidgets import (
    QMainWindow,
    QLineEdit,
    QSlider,
    QMessageBox,
    QDialog,
    QVBoxLayout,
    QTextEdit,
    QTabWidget,
)
from PyQt5.QtGui import QIcon, QTextCursor
=======
# This framework was set up to visualize signals at high data rates.
# It is implemented in Python and Qt and can be adapted to users' needs.
#
# Authors:
# Urs Utzinger, 2022, 2023, 2024 (University of Arizona)
# Cameron K Brooks, 2024 (Western University)
# ################################################################################################

# QT imports
from PyQt6 import QtCore, QtWidgets, QtGui, uic
from PyQt6.QtCore import QThread, QTimer, QEventLoop
from PyQt6.QtWidgets import (
    QMainWindow, QLineEdit, QSlider, QMessageBox, QDialog, QVBoxLayout, QTextEdit, QTabWidget,
)
from PyQt6.QtGui import QIcon, QShortcut, QKeySequence
>>>>>>> 4f5f8be0

# Markdown for documentation
from markdown import markdown

# System
import logging
import os
from datetime import datetime

# Custom program specific imports
from helpers.Qserial_helper import QSerial, QSerialUI
from helpers.Qgraph_helper import QChartUI, MAX_ROWS

# Deal with high resolution displays
<<<<<<< HEAD
if hasattr(QtCore.Qt, "AA_EnableHighDpiScaling"):
    QtWidgets.QApplication.setAttribute(QtCore.Qt.AA_EnableHighDpiScaling, True)

if hasattr(QtCore.Qt, "AA_UseHighDpiPixmaps"):
    QtWidgets.QApplication.setAttribute(QtCore.Qt.AA_UseHighDpiPixmaps, True)

=======
if hasattr(QtCore.Qt.ApplicationAttribute, "AA_EnableHighDpiScaling"):
    QtWidgets.QApplication.setAttribute(QtCore.Qt.ApplicationAttribute.AA_EnableHighDpiScaling, True)
if hasattr(QtCore.Qt.ApplicationAttribute, "AA_UseHighDpiPixmaps"):
    QtWidgets.QApplication.setAttribute(QtCore.Qt.ApplicationAttribute.AA_UseHighDpiPixmaps, True)

>>>>>>> 4f5f8be0
###########################################################################################
# Main Window
###########################################################################################


class mainWindow(QMainWindow):
    """
    Create the main window that stores all of the widgets necessary for the application.
    """

    # -------------------------------------------------------------------------------------
    # Initialize
    # -------------------------------------------------------------------------------------

    def __init__(self, parent=None):
        """
        Initialize the components of the main window.
        This will create the connections between slots and signals in both directions.

        Serial:
        Create serial worker and move it to separate thread.

        Serial Plotter:
        Create chart user interface object.
        """
        super(mainWindow, self).__init__(parent)  # parent constructor

        self.logger = logging.getLogger("Main___")

        main_dir = os.path.dirname(os.path.abspath(__file__))

        # ----------------------------------------------------------------------------------------------------------------------
        # User Interface
        # ----------------------------------------------------------------------------------------------------------------------
        self.ui = uic.loadUi("assets/mainWindow.ui", self)
        icon_path = os.path.join(main_dir, "assets", "serial_48.png")
        window_icon = QIcon(icon_path)
        self.setWindowIcon(QIcon(window_icon))
        self.setWindowTitle("Serial GUI")

        # ----------------------------------------------------------------------------------------------------------------------
        # find the tabs and connect to tab change
        self.tabs = self.findChild(QTabWidget, "tabWidget_MainWindow")
        self.tabs.currentChanged.connect(self.on_tab_change)

        # ----------------------------------------------------------------------------------------------------------------------
        # Serial
        # ----------------------------------------------------------------------------------------------------------------------

        # Serial Thread
        self.serialThread = QThread()  # create QThread object
        self.serialThread.start()  # start thread which will start worker

        # Create serial worker
        self.serialWorker = QSerial()  # create serial worker object

        # Create user interface hook for serial
        self.serialUI = QSerialUI(
            ui=self.ui, worker=self.serialWorker
        )  # create serial user interface object

        # Connect worker / thread
        self.serialWorker.finished.connect(
            self.serialThread.quit
        )  # if worker emits finished quite worker thread
        self.serialWorker.finished.connect(
            self.serialWorker.deleteLater
        )  # delete worker at some time
        self.serialThread.finished.connect(
            self.serialThread.deleteLater
        )  # delete thread at some time

        # Signals from Serial to Serial-UI
        # ---------------------------------
        self.serialWorker.textReceived.connect(
            self.serialUI.on_SerialReceivedText
        )  # connect text display to serial receiver signal
        self.serialWorker.linesReceived.connect(
            self.serialUI.on_SerialReceivedLines
        )  # connect text display to serial receiver signal
        self.serialWorker.newPortListReady.connect(
            self.serialUI.on_newPortListReady
        )  # connect new port list to its ready signal
        self.serialWorker.newBaudListReady.connect(
            self.serialUI.on_newBaudListReady
        )  # connect new baud list to its ready signal
        self.serialWorker.serialStatusReady.connect(
            self.serialUI.on_serialStatusReady
        )  # connect display serial status to ready signal
        self.serialWorker.throughputReady.connect(
            self.serialUI.on_throughputReceived
        )  # connect display throughput status
        self.serialWorker.serialWorkerStateChanged.connect(
            self.serialUI.on_serialWorkerStateChanged
        )  # mirror serial worker state to serial UI

        # Signals from Serial-UI to Serial
        # ---------------------------------
        self.serialUI.changePortRequest.connect(
            self.serialWorker.on_changePortRequest
        )  # connect changing port
        self.serialUI.closePortRequest.connect(
            self.serialWorker.on_closePortRequest
        )  # connect close port
        self.serialUI.changeBaudRequest.connect(
            self.serialWorker.on_changeBaudRateRequest
        )  # connect changing baudrate
        self.serialUI.changeLineTerminationRequest.connect(
            self.serialWorker.on_changeLineTerminationRequest
        )  # connect changing line termination
        self.serialUI.scanPortsRequest.connect(
            self.serialWorker.on_scanPortsRequest
        )  # connect request to scan ports
        self.serialUI.scanBaudRatesRequest.connect(
            self.serialWorker.on_scanBaudRatesRequest
        )  # connect request to scan baudrates
        self.serialUI.setupReceiverRequest.connect(
            self.serialWorker.on_setupReceiverRequest
        )  # connect start receiver
        self.serialUI.startReceiverRequest.connect(
            self.serialWorker.on_startReceiverRequest
        )  # connect start receiver
        self.serialUI.stopReceiverRequest.connect(
            self.serialWorker.on_stopReceiverRequest
        )  # connect start receiver
        self.serialUI.sendTextRequest.connect(
            self.serialWorker.on_sendTextRequest
        )  # connect sending text
        self.serialUI.sendLineRequest.connect(
            self.serialWorker.on_sendLineRequest
        )  # connect sending text
        self.serialUI.sendLinesRequest.connect(
            self.serialWorker.on_sendLinesRequest
        )  # connect sending lines of text
        self.serialUI.serialStatusRequest.connect(
            self.serialWorker.on_serialStatusRequest
        )  # connect request for serial status
        self.serialUI.finishWorkerRequest.connect(
            self.serialWorker.on_stopWorkerRequest
        )  # connect finish request
        self.serialUI.startThroughputRequest.connect(
            self.serialWorker.on_startThroughputRequest
        )  # start throughput
        self.serialUI.stopThroughputRequest.connect(
            self.serialWorker.on_stopThroughputRequest
        )  # stop throughput
        self.serialUI.serialSendFileRequest.connect(
            self.serialWorker.on_sendFileRequest
        )  # send file to serial port

        # Prepare the Serial Worker and User Interface
        # --------------------------------------------
        self.serialWorker.moveToThread(self.serialThread)  # move worker to thread
        self.serialUI.scanPortsRequest.emit()  # request to scan for serial ports
        self.serialUI.setupReceiverRequest.emit()  # establishes QTimer in the QThread above
        # do not initialize baudrate, serial port or line termination, user will need to select at startup

        # Signals from User Interface to Serial-UI
        # ----------------------------------------
        # User selected port or baud
        self.ui.comboBoxDropDown_SerialPorts.currentIndexChanged.connect(
            self.serialUI.on_comboBoxDropDown_SerialPorts
        )
        self.ui.comboBoxDropDown_BaudRates.currentIndexChanged.connect(
            self.serialUI.on_comboBoxDropDown_BaudRates
        )
        # User changed line termination
        self.ui.comboBoxDropDown_LineTermination.currentIndexChanged.connect(
            self.serialUI.on_comboBoxDropDown_LineTermination
        )
        # User clicked scan ports, start send, clear or save
        self.ui.pushButton_SerialScan.clicked.connect(
            self.serialUI.on_pushButton_SerialScan
        )  # Scan for ports
        self.ui.pushButton_SerialStartStop.clicked.connect(
            self.serialUI.on_pushButton_SerialStartStop
        )  # Start/Stop serial receive
        self.ui.pushButton_SerialSend.clicked.connect(
            self.serialUI.on_serialSendFile
        )  # Send text from a file to serial port
        self.ui.lineEdit_SerialText.returnPressed.connect(
            self.serialUI.on_serialMonitorSend
        )  # Send text as soon as enter key is pressed
        self.ui.pushButton_SerialClearOutput.clicked.connect(
            self.serialUI.on_pushButton_SerialClearOutput
        )  # Clear serial receive window
        self.ui.pushButton_SerialSave.clicked.connect(
            self.serialUI.on_pushButton_SerialSave
        )  # Save text from serial receive window
        self.ui.pushButton_SerialOpenClose.clicked.connect(
            self.serialUI.on_pushButton_SerialOpenClose
        )  # Open/Close serial port
        # User hit up/down arrow in serial lineEdit
<<<<<<< HEAD
        self.shortcutUpArrow = QtWidgets.QShortcut(
            QtGui.QKeySequence.MoveToPreviousLine,
            self.ui.lineEdit_SerialText,
            self.serialUI.on_serialMonitorSendUpArrowPressed,
        )
        self.shortcutDownArrow = QtWidgets.QShortcut(
            QtGui.QKeySequence.MoveToNextLine,
            self.ui.lineEdit_SerialText,
            self.serialUI.on_serialMonitorSendDownArrowPressed,
        )
=======
        self.shortcutUpArrow = QShortcut(
            QKeySequence(QKeySequence.StandardKey.MoveToPreviousLine),
            self.ui.lineEdit_SerialText,
            self.serialUI.on_serialMonitorSendUpArrowPressed,
        )
        self.shortcutDownArrow = QShortcut(
            QKeySequence(QKeySequence.StandardKey.MoveToNextLine),
            self.ui.lineEdit_SerialText,
            self.serialUI.on_serialMonitorSendDownArrowPressed,
        )

>>>>>>> 4f5f8be0

        # Done with Serial
        self.logger.log(
            logging.INFO,
            "[{}]: serial initialized.".format(int(QThread.currentThreadId())),
        )

        # ----------------------------------------------------------------------------------------------------------------------
        # Serial Plotter
        # ----------------------------------------------------------------------------------------------------------------------
        # Create user interface hook for chart plotting
        self.chartUI = QChartUI(
            ui=self.ui, serialUI=self.serialUI, serialWorker=self.serialWorker
        )  # create chart user interface object

        self.ui.pushButton_ChartStartStop.clicked.connect(
            self.chartUI.on_pushButton_StartStop
        )
        self.ui.pushButton_ChartClear.clicked.connect(self.chartUI.on_pushButton_Clear)
        self.ui.pushButton_ChartSave.clicked.connect(self.chartUI.on_pushButton_Save)

        self.ui.comboBoxDropDown_DataSeparator.currentIndexChanged.connect(
            self.chartUI.on_changeDataSeparator
        )

        # Horizontal Zoom
        self.horizontalSlider_Zoom = self.ui.findChild(QSlider, "horizontalSlider_Zoom")
        self.horizontalSlider_Zoom.setMinimum(0)
        self.horizontalSlider_Zoom.setMaximum(MAX_ROWS)
        self.horizontalSlider_Zoom.valueChanged.connect(
            self.chartUI.on_HorizontalSliderChanged
        )

        self.lineEdit_Zoom = self.ui.findChild(QLineEdit, "lineEdit_Horizontal")
        self.lineEdit_Zoom.returnPressed.connect(
            self.chartUI.on_HorizontalLineEditChanged
        )

        # Done with Plotter
        self.logger.log(
            logging.INFO,
            "[{}]: plotter initialized.".format(int(QThread.currentThreadId())),
        )

        # ----------------------------------------------------------------------------------------------------------------------
        # Menu Bar
        # ----------------------------------------------------------------------------------------------------------------------
        # Connect the action_about action to the show_about_dialog slot
        self.ui.action_About.triggered.connect(self.show_about_dialog)
        self.ui.action_Help.triggered.connect(self.show_help_dialog)

        # ----------------------------------------------------------------------------------------------------------------------
        # Status Bar
        # ----------------------------------------------------------------------------------------------------------------------
        self.statusTimer = QTimer(self)
        self.statusTimer.timeout.connect(self.on_resetStatusBar)
        self.statusTimer.start(10000)  # Trigger every 10 seconds

        # ----------------------------------------------------------------------------------------------------------------------
        # Finish up
        # ----------------------------------------------------------------------------------------------------------------------
        self.show()

    def on_tab_change(self, index):
        """
        Respond to tab change event
        """
        tab_name = self.tabs.tabText(index)
        if tab_name == "Serial Monitor":
            self.ui.plainTextEdit_SerialTextDisplay.ensureCursorVisible()
        elif tab_name == "Serial Plotter":
            pass
        else:
            try:
                self.logger.log(
                    logging.ERROR,
                    "[{}]: Unknown tab name: {}".format(
                        int(QThread.currentThreadId()), tab_name
                    ),
                )
            except:
                pass

    def closeEvent(self, event):
        """
        Respond to window close event.
        Close the serial port, stop the serial thread and the chart update timer.
        """
        self.chartUI.ChartTimer.stop()  # stop the chart timer
        if self.serialWorker:
            if self.serialUI:
                self.serialUI.finishWorkerRequest.emit()  # emit singal to finish worker
                loop = QEventLoop()  # create event loop
                self.serialWorker.finished.connect(
                    loop.quit
                )  # connect the loop to finish signal
<<<<<<< HEAD
                loop.exec_()  # wait until worker is finished
=======
                loop.exec()  # wait until worker is finished
>>>>>>> 4f5f8be0
            else:
                self.logger.log(
                    logging.ERROR,
                    "[{}]: serialUI not initialized.".format(
                        int(QThread.currentThreadId())
                    ),
                )
        else:
            self.logger.log(
                logging.ERROR,
                "[{}]: serialWorker not initialized.".format(
                    int(QThread.currentThreadId())
                ),
            )

        event.accept()  # accept the close event to proceed closing the application

    def on_resetStatusBar(self):
        now = datetime.now()
        formatted_date_time = now.strftime("%Y-%m-%d %H:%M")
        self.ui.statusbar.showMessage("Serial User Interface. " + formatted_date_time)

    def show_about_dialog(self):
        # Information to be displayed
        info_text = "Serial Terminal & Plotter\nVersion: 1.0\nAuthor: Urs Utzinger\n2022,2023,2024"
        # Create and display the MessageBox
        QMessageBox.about(self, "About Program", info_text)
        self.show()

    def show_help_dialog(self):
        # Load Markdown content from readme file
        with open("README.md", "r") as file:
            markdown_content = file.read()
        html_content = markdown(markdown_content)

        html_with_style = f"""
        <style>
            body {{ font-size: 16px; }}
            h1 {{ font-size: 24px; }}
            h2 {{ font-size: 20px; }}
            h3 {{ font-size: 18px; font-style: italic; }}
            p  {{ font-size: 16px; }}
            li {{ font-size: 16px; }}
        </style>
        {html_content}
        """
        
        # Create a QDialog to display the readme content
        dialog = QDialog(self)
        dialog.setWindowTitle("Help")
        layout = QVBoxLayout(dialog)

        # Create a QTextEdit instance for displaying the HTML content
        text_edit = QTextEdit()
        text_edit.setHtml(html_with_style)
        text_edit.setReadOnly(True)  # Make the text edit read-only
        layout.addWidget(text_edit)

        dialog_width = 1024  # Example width
        dialog_height = 800  # Example height
        dialog.resize(dialog_width, dialog_height)

        # Show the dialog
<<<<<<< HEAD
        dialog.exec_()
=======
        dialog.exec()
>>>>>>> 4f5f8be0


###########################################################################################
# Testing Main Window
###########################################################################################

if __name__ == "__main__":
    import sys
    from PyQt6 import QtWidgets
    import logging

    # set logging level
    # CRITICAL  50
    # ERROR     40
    # WARNING   30
    # INFO      20
    # DEBUG     10
    # NOTSET     0
    logging.basicConfig(level=logging.INFO)

    root_logger = logging.getLogger()
    current_level = root_logger.getEffectiveLevel()

    app = QtWidgets.QApplication(sys.argv)

    win = mainWindow()
<<<<<<< HEAD
    d = app.desktop()
    scalingX = d.logicalDpiX() / 96.0
    scalingY = d.logicalDpiY() / 96.0
=======
    screen = app.primaryScreen()
    scalingX = screen.logicalDotsPerInchX() / 96.0
    scalingY = screen.logicalDotsPerInchY() / 96.0
>>>>>>> 4f5f8be0
    win.resize(int(1200 * scalingX), int(665 * scalingY))
    # 1200 and 670 are the dimension of the UI in QT Designer
    # You will need to adjust these numbers if you change the UI
    win.show()
    sys.exit(app.exec())<|MERGE_RESOLUTION|>--- conflicted
+++ resolved
@@ -6,28 +6,6 @@
 # Provides serial interface to send and receive text to/from serial port.
 # Plots data on up to 5 traces (changeable) with zoom, save, and clear.
 #
-<<<<<<< HEAD
-# This framework was setup to visualize signals at high data rates.
-# Its implemented in python and QT and can be adapted to users needs.
-#
-# Urs Utzinger, 2022, 2023, 2024
-################################################################################################
-
-# QT imports
-from PyQt5 import QtCore, QtWidgets, QtGui, uic
-from PyQt5.QtCore import QThread, QTimer, QEventLoop
-from PyQt5.QtWidgets import (
-    QMainWindow,
-    QLineEdit,
-    QSlider,
-    QMessageBox,
-    QDialog,
-    QVBoxLayout,
-    QTextEdit,
-    QTabWidget,
-)
-from PyQt5.QtGui import QIcon, QTextCursor
-=======
 # This framework was set up to visualize signals at high data rates.
 # It is implemented in Python and Qt and can be adapted to users' needs.
 #
@@ -43,7 +21,6 @@
     QMainWindow, QLineEdit, QSlider, QMessageBox, QDialog, QVBoxLayout, QTextEdit, QTabWidget,
 )
 from PyQt6.QtGui import QIcon, QShortcut, QKeySequence
->>>>>>> 4f5f8be0
 
 # Markdown for documentation
 from markdown import markdown
@@ -58,20 +35,11 @@
 from helpers.Qgraph_helper import QChartUI, MAX_ROWS
 
 # Deal with high resolution displays
-<<<<<<< HEAD
-if hasattr(QtCore.Qt, "AA_EnableHighDpiScaling"):
-    QtWidgets.QApplication.setAttribute(QtCore.Qt.AA_EnableHighDpiScaling, True)
-
-if hasattr(QtCore.Qt, "AA_UseHighDpiPixmaps"):
-    QtWidgets.QApplication.setAttribute(QtCore.Qt.AA_UseHighDpiPixmaps, True)
-
-=======
 if hasattr(QtCore.Qt.ApplicationAttribute, "AA_EnableHighDpiScaling"):
     QtWidgets.QApplication.setAttribute(QtCore.Qt.ApplicationAttribute.AA_EnableHighDpiScaling, True)
 if hasattr(QtCore.Qt.ApplicationAttribute, "AA_UseHighDpiPixmaps"):
     QtWidgets.QApplication.setAttribute(QtCore.Qt.ApplicationAttribute.AA_UseHighDpiPixmaps, True)
 
->>>>>>> 4f5f8be0
 ###########################################################################################
 # Main Window
 ###########################################################################################
@@ -265,18 +233,6 @@
             self.serialUI.on_pushButton_SerialOpenClose
         )  # Open/Close serial port
         # User hit up/down arrow in serial lineEdit
-<<<<<<< HEAD
-        self.shortcutUpArrow = QtWidgets.QShortcut(
-            QtGui.QKeySequence.MoveToPreviousLine,
-            self.ui.lineEdit_SerialText,
-            self.serialUI.on_serialMonitorSendUpArrowPressed,
-        )
-        self.shortcutDownArrow = QtWidgets.QShortcut(
-            QtGui.QKeySequence.MoveToNextLine,
-            self.ui.lineEdit_SerialText,
-            self.serialUI.on_serialMonitorSendDownArrowPressed,
-        )
-=======
         self.shortcutUpArrow = QShortcut(
             QKeySequence(QKeySequence.StandardKey.MoveToPreviousLine),
             self.ui.lineEdit_SerialText,
@@ -288,7 +244,6 @@
             self.serialUI.on_serialMonitorSendDownArrowPressed,
         )
 
->>>>>>> 4f5f8be0
 
         # Done with Serial
         self.logger.log(
@@ -385,11 +340,7 @@
                 self.serialWorker.finished.connect(
                     loop.quit
                 )  # connect the loop to finish signal
-<<<<<<< HEAD
-                loop.exec_()  # wait until worker is finished
-=======
                 loop.exec()  # wait until worker is finished
->>>>>>> 4f5f8be0
             else:
                 self.logger.log(
                     logging.ERROR,
@@ -453,11 +404,7 @@
         dialog.resize(dialog_width, dialog_height)
 
         # Show the dialog
-<<<<<<< HEAD
-        dialog.exec_()
-=======
         dialog.exec()
->>>>>>> 4f5f8be0
 
 
 ###########################################################################################
@@ -484,15 +431,9 @@
     app = QtWidgets.QApplication(sys.argv)
 
     win = mainWindow()
-<<<<<<< HEAD
-    d = app.desktop()
-    scalingX = d.logicalDpiX() / 96.0
-    scalingY = d.logicalDpiY() / 96.0
-=======
     screen = app.primaryScreen()
     scalingX = screen.logicalDotsPerInchX() / 96.0
     scalingY = screen.logicalDotsPerInchY() / 96.0
->>>>>>> 4f5f8be0
     win.resize(int(1200 * scalingX), int(665 * scalingY))
     # 1200 and 670 are the dimension of the UI in QT Designer
     # You will need to adjust these numbers if you change the UI
